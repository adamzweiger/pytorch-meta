--- conflicted
+++ resolved
@@ -21,12 +21,9 @@
     - Fewshot-CIFAR100 ([Oreshkin et al., 2018](https://arxiv.org/abs/1805.10123))
     - Caltech-UCSD Birds ([Hilliard et al., 2019](https://arxiv.org/abs/1802.04376), [Wah et al., 2019](http://www.vision.caltech.edu/visipedia/CUB-200-2011.html))
     - Double MNIST ([Sun, 2019](https://github.com/shaohua0116/MultiDigitMNIST))
-<<<<<<< HEAD
+    - Triple MNIST ([Sun, 2019](https://github.com/shaohua0116/MultiDigitMNIST))
   - **Few-shot Segmentation** (semantic segmentation):
     - Pascal5i 1-way Setup
-=======
-    - Triple MNIST ([Sun, 2019](https://github.com/shaohua0116/MultiDigitMNIST))
->>>>>>> ffa01b91
 
 ## Installation
 You can install Torchmeta either using Python's package manager pip, or from source. To avoid any conflict with your existing Python setup, it is suggested to work in a virtual environment with [`virtualenv`](https://docs.python-guide.org/dev/virtualenvs/). To install `virtualenv`:
