import os
import json
import gdown


def get_asset_path(*args):
    basedir = os.path.dirname(__file__)
    return os.path.join(basedir, 'assets', *args)


def get_asset(*args, dtype=None):
    filename = get_asset_path(*args)
    if not os.path.isfile(filename):
        raise IOError('{} not found'.format(filename))

    if dtype is None:
        _, dtype = os.path.splitext(filename)
        dtype = dtype[1:]

    if dtype == 'json':
        with open(filename, 'r') as f:
            data = json.load(f)
    else:
        raise NotImplementedError()
    return data

# QKFIX: The current version of `download_file_from_google_drive` (as of torchvision==0.8.1)
# is inconsistent, and a temporary fix has been added to the bleeding-edge version of
# Torchvision. The temporary fix removes the behaviour of `_quota_exceeded`, whenever the
# quota has exceeded for the file to be downloaded. As a consequence, this means that there
# is currently no protection against exceeded quotas. If you get an integrity error in Torchmeta
# (e.g. "MiniImagenet integrity check failed" for MiniImagenet), then this means that the quota
# has exceeded for this dataset. See also: https://github.com/tristandeleu/pytorch-meta/issues/54
# 
# See also: https://github.com/pytorch/vision/issues/2992
# 
# The following functions are our own implementation since they were removed from torchvision

def _get_confirm_token(response):
    for key, value in response.cookies.items():
        if key.startswith('download_warning'):
            return value
    return None

def _save_response_content(response, destination, chunk_size=32768):
    with open(destination, "wb") as f:
        for chunk in response.iter_content(chunk_size):
            if chunk:  # filter out keep-alive new chunks
                f.write(chunk)

def _quota_exceeded(response):
    return False

def download_file_from_gdrive_gdown(shareable_link, output_file):
    """
    Downloads a file from Google Drive using its shareable link.

    Args:
        shareable_link (str): The Google Drive shareable link.
        output_file (str): Name of the file to save the downloaded content.

    Returns:
        str: Path of the downloaded file.
    """
    # Extract the file ID from the shareable link
    try:
        file_id = shareable_link.split("/d/")[1].split("/")[0]
        download_url = f"https://drive.google.com/uc?id={file_id}"
        
        # Download the file
        gdown.download(download_url, output_file, quiet=False)
        print(f"File downloaded successfully as {output_file}")
        return output_file
    except IndexError:
        raise ValueError("Invalid Google Drive shareable link format.")


def download_file_from_google_drive(file_id, root, filename=None, md5=None):
    """Download a Google Drive file from  and place it in root.

    Args:
        file_id (str): id of file to be downloaded
        root (str): Directory to place downloaded file in
        filename (str, optional): Name to save the file under. If None, use the id of the file.
        md5 (str, optional): MD5 checksum of the download. If None, do not check
    """
    # Based on https://stackoverflow.com/questions/38511444/python-download-files-from-google-drive-using-url
    import requests
    url = "https://docs.google.com/uc?export=download"

    root = os.path.expanduser(root)
    if not filename:
        filename = file_id
    fpath = os.path.join(root, filename)

    os.makedirs(root, exist_ok=True)

<<<<<<< HEAD
    # if os.path.isfile(fpath) and check_integrity(fpath, md5):
=======
>>>>>>> 11648bc8
    if os.path.isfile(fpath):
        print('Using downloaded and verified file: ' + fpath)
    else:
        session = requests.Session()

        response = session.get(url, params={'id': file_id}, stream=True)
        token = _get_confirm_token(response)

        if token:
            params = {'id': file_id, 'confirm': token}
            response = session.get(url, params=params, stream=True)

        if _quota_exceeded(response):
            msg = (
                f"The daily quota of the file {filename} is exceeded and it "
                f"can't be downloaded. This is a limitation of Google Drive "
                f"and can only be overcome by trying again later."
            )
            raise RuntimeError(msg)

        _save_response_content(response, fpath)<|MERGE_RESOLUTION|>--- conflicted
+++ resolved
@@ -95,10 +95,6 @@
 
     os.makedirs(root, exist_ok=True)
 
-<<<<<<< HEAD
-    # if os.path.isfile(fpath) and check_integrity(fpath, md5):
-=======
->>>>>>> 11648bc8
     if os.path.isfile(fpath):
         print('Using downloaded and verified file: ' + fpath)
     else:
