--- conflicted
+++ resolved
@@ -19,11 +19,7 @@
     'FC100',
     'CUB',
     'DoubleMNIST',
-<<<<<<< HEAD
-    'helpers',
-    'Pascal5i'
-=======
     'TripleMNIST',
+    'Pascal5i',
     'helpers'
->>>>>>> ffa01b91
 ]